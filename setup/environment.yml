--- conflicted
+++ resolved
@@ -64,11 +64,5 @@
     - web3>=6.2.0,<7.0.0
     - websockets
     - yarl==1.*
-<<<<<<< HEAD
-    - git+https://github.com/CoinAlpha/python-signalr-client.git
-    - git+https://github.com/konichuvak/dydx-v3-python.git@web3
     - xrpl-py==3.0.0
-    - lyra_v2_action_signing==0.0.3
-=======
-    - xrpl-py==3.0.0
->>>>>>> df41aa99
+    - lyra_v2_action_signing==0.0.3