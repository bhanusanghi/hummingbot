import { UniswapishPriceError } from '../../services/error-handler';
import { isFractionString } from '../../services/validators';
import { UniswapConfig } from './uniswap.config';
import routerAbi from './uniswap_v2_router_abi.json';
import {
  ContractInterface,
  ContractTransaction,
} from '@ethersproject/contracts';
import { AlphaRouter } from '@uniswap/smart-order-router';
import { Trade, SwapRouter } from '@uniswap/router-sdk';
import { MethodParameters } from '@uniswap/v3-sdk';
import {
  Token,
  CurrencyAmount,
  Percent,
  TradeType,
  Currency,
} from '@uniswap/sdk-core';
import { BigNumber, Transaction, Wallet } from 'ethers';
import { logger } from '../../services/logger';
import { percentRegexp } from '../../services/config-manager-v2';
import { Ethereum } from '../../chains/ethereum/ethereum';
import { ExpectedTrade, Uniswapish } from '../../services/common-interfaces';

export class Uniswap implements Uniswapish {
  private static _instances: { [name: string]: Uniswap };
  private ethereum: Ethereum;
  private _alphaRouter: AlphaRouter;
  private _router: string;
  private _routerAbi: ContractInterface;
  private _gasLimit: number;
  private _ttl: number;
  private _maximumHops: number;
  private chainId;
  private tokenList: Record<string, Token> = {};
  private _ready: boolean = false;

  private constructor(network: string) {
    const config = UniswapConfig.config;
    this.ethereum = Ethereum.getInstance(network);
    this.chainId = this.ethereum.chainId;
    this._ttl = UniswapConfig.config.ttl(2);
    this._maximumHops = UniswapConfig.config.maximumHops;
    this._alphaRouter = new AlphaRouter({
      chainId: this.chainId,
      provider: this.ethereum.provider,
    });
    this._routerAbi = routerAbi.abi;
    this._gasLimit = UniswapConfig.config.gasLimit;
    this._router = config.uniswapV3SmartOrderRouterAddress(network);
  }

  public static getInstance(chain: string, network: string): Uniswap {
    if (Uniswap._instances === undefined) {
      Uniswap._instances = {};
    }
    if (!(chain + network in Uniswap._instances)) {
      Uniswap._instances[chain + network] = new Uniswap(network);
    }

    return Uniswap._instances[chain + network];
  }

  /**
   * Given a token's address, return the connector's native representation of
   * the token.
   *
   * @param address Token address
   */
  public getTokenByAddress(address: string): Token {
    return this.tokenList[address];
  }

  public async init() {
<<<<<<< HEAD
    if (this._chain == 'ethereum')
      throw new InitializationError(
        SERVICE_UNITIALIZED_ERROR_MESSAGE('ETH'),
        SERVICE_UNITIALIZED_ERROR_CODE
      );
=======
>>>>>>> ea84d2b9
    if (!this.ethereum.ready()) {
      await this.ethereum.init();
    }
    for (const token of this.ethereum.storedTokenList) {
      this.tokenList[token.address] = new Token(
        this.chainId,
        token.address,
        token.decimals,
        token.symbol,
        token.name
      );
    }
    this._ready = true;
  }

  public ready(): boolean {
    return this._ready;
  }

  /**
   * Router address.
   */
  public get router(): string {
    return this._router;
  }

  /**
   * AlphaRouter instance.
   */
  public get alphaRouter(): AlphaRouter {
    return this._alphaRouter;
  }

  /**
   * Router smart contract ABI.
   */
  public get routerAbi(): ContractInterface {
    return this._routerAbi;
  }

  /**
   * Default gas limit for swap transactions.
   */
  public get gasLimit(): number {
    return this._gasLimit;
  }

  /**
   * Default time-to-live for swap transactions, in seconds.
   */
  public get ttl(): number {
    return this._ttl;
  }

  /**
   * Default maximum number of hops for to go through for a swap transactions.
   */
  public get maximumHops(): number {
    return this._maximumHops;
  }

  /**
   * Gets the allowed slippage percent from the optional parameter or the value
   * in the configuration.
   *
   * @param allowedSlippageStr (Optional) should be of the form '1/10'.
   */
  public getAllowedSlippage(allowedSlippageStr?: string): Percent {
    if (allowedSlippageStr != null && isFractionString(allowedSlippageStr)) {
      const fractionSplit = allowedSlippageStr.split('/');
      return new Percent(fractionSplit[0], fractionSplit[1]);
    }

    const allowedSlippage = UniswapConfig.config.allowedSlippage(2);
    const nd = allowedSlippage.match(percentRegexp);
    if (nd) return new Percent(nd[1], nd[2]);
    throw new Error(
      'Encountered a malformed percent string in the config for ALLOWED_SLIPPAGE.'
    );
  }

  /**
   * Given the amount of `baseToken` to put into a transaction, calculate the
   * amount of `quoteToken` that can be expected from the transaction.
   *
   * This is typically used for calculating token sell prices.
   *
   * @param baseToken Token input for the transaction
   * @param quoteToken Output from the transaction
   * @param amount Amount of `baseToken` to put into the transaction
   */
  async estimateSellTrade(
    baseToken: Token,
    quoteToken: Token,
    amount: BigNumber,
    allowedSlippage?: string
  ): Promise<ExpectedTrade> {
    const nativeTokenAmount: CurrencyAmount<Token> =
      CurrencyAmount.fromRawAmount(baseToken, amount.toString());

    logger.info(
      `Fetching trade data for ${baseToken.address}-${quoteToken.address}.`
    );

    const route = await this._alphaRouter.route(
      nativeTokenAmount,
      quoteToken,
      TradeType.EXACT_INPUT,
      undefined,
      {
        maxSwapsPerPath: this.maximumHops,
      }
    );

    if (!route) {
      throw new UniswapishPriceError(
        `priceSwapIn: no trade pair found for ${baseToken} to ${quoteToken}.`
      );
    }
    logger.info(
      `Best trade for ${baseToken.address}-${quoteToken.address}: ` +
        `${route.trade.executionPrice.toFixed(6)}` +
        `${baseToken.symbol}.`
    );
    const expectedAmount = route.trade.minimumAmountOut(
      this.getAllowedSlippage(allowedSlippage)
    );
    return { trade: route.trade, expectedAmount };
  }

  /**
   * Given the amount of `baseToken` desired to acquire from a transaction,
   * calculate the amount of `quoteToken` needed for the transaction.
   *
   * This is typically used for calculating token buy prices.
   *
   * @param quoteToken Token input for the transaction
   * @param baseToken Token output from the transaction
   * @param amount Amount of `baseToken` desired from the transaction
   */
  async estimateBuyTrade(
    quoteToken: Token,
    baseToken: Token,
    amount: BigNumber,
    allowedSlippage?: string
  ): Promise<ExpectedTrade> {
    const nativeTokenAmount: CurrencyAmount<Token> =
      CurrencyAmount.fromRawAmount(baseToken, amount.toString());
    logger.info(
      `Fetching pair data for ${quoteToken.address}-${baseToken.address}.`
    );
    const route = await this._alphaRouter.route(
      nativeTokenAmount,
      quoteToken,
      TradeType.EXACT_OUTPUT,
      undefined,
      {
        maxSwapsPerPath: this.maximumHops,
      }
    );
    if (!route) {
      throw new UniswapishPriceError(
        `priceSwapOut: no trade pair found for ${quoteToken.address} to ${baseToken.address}.`
      );
    }
    logger.info(
      `Best trade for ${quoteToken.address}-${baseToken.address}: ` +
        `${route.trade.executionPrice.invert().toFixed(6)} ` +
        `${baseToken.symbol}.`
    );

    const expectedAmount = route.trade.maximumAmountIn(
      this.getAllowedSlippage(allowedSlippage)
    );
    return { trade: route.trade, expectedAmount };
  }

  /**
   * Given a wallet and a Uniswap trade, try to execute it on blockchain.
   *
   * @param wallet Wallet
   * @param trade Expected trade
   * @param gasPrice Base gas price, for pre-EIP1559 transactions
   * @param uniswapRouter Router smart contract address
   * @param ttl How long the swap is valid before expiry, in seconds
   * @param _abi Router contract ABI
   * @param gasLimit Gas limit
   * @param nonce (Optional) EVM transaction nonce
   * @param maxFeePerGas (Optional) Maximum total fee per gas you want to pay
   * @param maxPriorityFeePerGas (Optional) Maximum tip per gas you want to pay
   */
  async executeTrade(
    wallet: Wallet,
    trade: Trade<Currency, Currency, TradeType>,
    gasPrice: number,
    uniswapRouter: string,
    ttl: number,
    _abi: ContractInterface,
    gasLimit: number,
    nonce?: number,
    maxFeePerGas?: BigNumber,
    maxPriorityFeePerGas?: BigNumber,
    allowedSlippage?: string
  ): Promise<Transaction> {
    const methodParameters: MethodParameters = SwapRouter.swapCallParameters(
      trade,
      {
        deadlineOrPreviousBlockhash: Math.floor(Date.now() / 1000 + ttl),
        recipient: wallet.address,
        slippageTolerance: this.getAllowedSlippage(allowedSlippage),
      }
    );

    if (nonce === undefined) {
      nonce = await this.ethereum.nonceManager.getNextNonce(wallet.address);
    }
    let tx: ContractTransaction;
    if (maxFeePerGas !== undefined || maxPriorityFeePerGas !== undefined) {
      tx = await wallet.sendTransaction({
        data: methodParameters.calldata,
        to: uniswapRouter,
        gasLimit: gasLimit.toFixed(0),
        value: methodParameters.value,
        nonce: nonce,
        maxFeePerGas,
        maxPriorityFeePerGas,
      });
    } else {
      tx = await wallet.sendTransaction({
        data: methodParameters.calldata,
        to: this.router,
        gasPrice: (gasPrice * 1e9).toFixed(0),
        gasLimit: gasLimit.toFixed(0),
        value: methodParameters.value,
        nonce: nonce,
      });
    }

    logger.info(tx);
    await this.ethereum.nonceManager.commitNonce(wallet.address, nonce);
    return tx;
  }
}<|MERGE_RESOLUTION|>--- conflicted
+++ resolved
@@ -72,14 +72,6 @@
   }
 
   public async init() {
-<<<<<<< HEAD
-    if (this._chain == 'ethereum')
-      throw new InitializationError(
-        SERVICE_UNITIALIZED_ERROR_MESSAGE('ETH'),
-        SERVICE_UNITIALIZED_ERROR_CODE
-      );
-=======
->>>>>>> ea84d2b9
     if (!this.ethereum.ready()) {
       await this.ethereum.init();
     }
