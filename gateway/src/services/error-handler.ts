--- conflicted
+++ resolved
@@ -99,11 +99,8 @@
 export const INVALID_NONCE_ERROR_CODE = 1012;
 export const PRICE_FAILED_ERROR_CODE = 1013;
 export const INCOMPLETE_REQUEST_PARAM_CODE = 1014;
-<<<<<<< HEAD
-export const ACCOUNT_NOT_SPECIFIED_CODE = 1015;
-=======
 export const ERROR_RETRIEVING_WALLET_ADDRESS_ERROR_CODE = 1015;
->>>>>>> 9d8c3661
+export const ACCOUNT_NOT_SPECIFIED_CODE = 1016;
 export const UNKNOWN_ERROR_ERROR_CODE = 1099;
 
 export const NETWORK_ERROR_MESSAGE =
@@ -132,10 +129,9 @@
 export const UNKNOWN_KNOWN_CHAIN_ERROR_MESSAGE = (chainName: any) =>
   `Unrecognized chain name ${chainName}.`;
 
-<<<<<<< HEAD
 export const ACCOUNT_NOT_SPECIFIED_ERROR_MESSAGE = () =>
   `AccountID or address not specified.`;
-=======
+
 export const ERROR_RETRIEVING_WALLET_ADDRESS_ERROR_MESSAGE = (
   privKey: string
 ) =>
@@ -143,7 +139,6 @@
     0,
     5
   )}`;
->>>>>>> 9d8c3661
 
 export const UNKNOWN_ERROR_MESSAGE = 'Unknown error.';
 
