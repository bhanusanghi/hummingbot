--- conflicted
+++ resolved
@@ -16,22 +16,16 @@
 import { ConfigManagerCertPassphrase } from '../config-manager-cert-passphrase';
 
 import {
-<<<<<<< HEAD
+  ERROR_RETRIEVING_WALLET_ADDRESS_ERROR_CODE,
+  ERROR_RETRIEVING_WALLET_ADDRESS_ERROR_MESSAGE,
   ACCOUNT_NOT_SPECIFIED_CODE,
   ACCOUNT_NOT_SPECIFIED_ERROR_MESSAGE,
-=======
-  ERROR_RETRIEVING_WALLET_ADDRESS_ERROR_CODE,
-  ERROR_RETRIEVING_WALLET_ADDRESS_ERROR_MESSAGE,
->>>>>>> 9d8c3661
   HttpException,
   UNKNOWN_CHAIN_ERROR_CODE,
   UNKNOWN_KNOWN_CHAIN_ERROR_MESSAGE,
 } from '../error-handler';
-<<<<<<< HEAD
+import { EthereumBase } from '../ethereum-base';
 import { Near } from '../../chains/near/near';
-=======
-import { EthereumBase } from '../ethereum-base';
->>>>>>> 9d8c3661
 
 const walletPath = './conf/wallets';
 
@@ -49,7 +43,7 @@
   if (!passphrase) {
     throw new Error('There is no passphrase');
   }
-  let connection: EthereumBase | Solana;
+  let connection: EthereumBase | Solana | Near;
   let address: string | undefined;
   let encryptedPrivateKey: string | undefined;
 
@@ -58,23 +52,6 @@
   } else if (req.chain === 'avalanche') {
     connection = Avalanche.getInstance(req.network);
   } else if (req.chain === 'harmony') {
-<<<<<<< HEAD
-    const harmony = Harmony.getInstance(req.network);
-    address = harmony.getWalletFromPrivateKey(req.privateKey).address;
-    encryptedPrivateKey = await harmony.encrypt(req.privateKey, passphrase);
-  } else if (req.chain === 'near') {
-    const near = Near.getInstance(req.network);
-    if (!('address' in req))
-      throw new HttpException(
-        500,
-        ACCOUNT_NOT_SPECIFIED_ERROR_MESSAGE(),
-        ACCOUNT_NOT_SPECIFIED_CODE
-      );
-    address = (
-      await near.getWalletFromPrivateKey(req.privateKey, <string>req.address)
-    ).accountId;
-    encryptedPrivateKey = near.encrypt(req.privateKey, passphrase);
-=======
     connection = Harmony.getInstance(req.network);
   } else if (req.chain === 'cronos') {
     connection = Cronos.getInstance(req.network);
@@ -82,7 +59,8 @@
     connection = Solana.getInstance(req.network);
   } else if (req.chain === 'polygon') {
     connection = Polygon.getInstance(req.network);
->>>>>>> 9d8c3661
+  } else if (req.chain === 'near') {
+    connection = Near.getInstance(req.network);
   } else {
     throw new HttpException(
       500,
@@ -110,6 +88,20 @@
         req.privateKey,
         passphrase
       );
+    } else if (connection instanceof Near) {
+      if (!('address' in req))
+        throw new HttpException(
+          500,
+          ACCOUNT_NOT_SPECIFIED_ERROR_MESSAGE(),
+          ACCOUNT_NOT_SPECIFIED_CODE
+        );
+      address = (
+        await connection.getWalletFromPrivateKey(
+          req.privateKey,
+          <string>req.address
+        )
+      ).accountId;
+      encryptedPrivateKey = connection.encrypt(req.privateKey, passphrase);
     }
     if (address === undefined || encryptedPrivateKey === undefined) {
       throw new Error('ERROR_RETRIEVING_WALLET_ADDRESS_ERROR_CODE');
