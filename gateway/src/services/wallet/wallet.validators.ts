import {
  mkValidator,
  mkRequestValidator,
  RequestValidator,
  Validator,
  isBase58,
  mkSelectingValidator,
} from '../validators';
import bs58 from 'bs58';
const { fromBase64 } = require('@cosmjs/encoding');

export const invalidEthPrivateKeyError: string =
  'The privateKey param is not a valid Ethereum private key (64 hexadecimal characters).';

export const invalidSolPrivateKeyError: string =
  'The privateKey param is not a valid Solana private key (64 bytes, base 58 encoded).';

export const invalidNearPrivateKeyError: string =
  'The privateKey param is not a valid Near private key.';

export const invalidCosmosPrivateKeyError: string =
  'The privateKey param is not a valid Cosmos private key.';

// test if a string matches the shape of an Ethereum private key
export const isEthPrivateKey = (str: string): boolean => {
  return /^(0x)?[a-fA-F0-9]{64}$/.test(str);
};

// test if a string matches the shape of an Solana private key
export const isSolPrivateKey = (str: string): boolean => {
  return isBase58(str) && bs58.decode(str).length == 64;
};

// test if a string matches the Near private key encoding format (i.e. <curve>:<encoded key>')
export const isNearPrivateKey = (str: string): boolean => {
  const parts = str.split(':');
  return parts.length === 2;
};

export const isCosmosPrivateKey = (str: string): boolean => {
  try {
    fromBase64(str);

    return true;
  } catch {
    return false;
  }
};

// given a request, look for a key called privateKey that is an Ethereum private key
export const validatePrivateKey: Validator = mkSelectingValidator(
  'chain',
  (req, key) => req[key],
  {
    solana: mkValidator(
      'privateKey',
      invalidSolPrivateKeyError,
      (val) => typeof val === 'string' && isSolPrivateKey(val)
    ),
    ethereum: mkValidator(
      'privateKey',
      invalidEthPrivateKeyError,
      (val) => typeof val === 'string' && isEthPrivateKey(val)
    ),
    cronos: mkValidator(
      'privateKey',
      invalidEthPrivateKeyError,
      (val) => typeof val === 'string' && isEthPrivateKey(val)
    ),
    avalanche: mkValidator(
      'privateKey',
      invalidEthPrivateKeyError,
      (val) => typeof val === 'string' && isEthPrivateKey(val)
    ),
    harmony: mkValidator(
      'privateKey',
      invalidEthPrivateKeyError,
      (val) => typeof val === 'string' && isEthPrivateKey(val)
    ),
    near: mkValidator(
      'privateKey',
      invalidNearPrivateKeyError,
      (val) => typeof val === 'string' && isNearPrivateKey(val)
    ),
    cosmos: mkValidator(
      'privateKey',
      invalidCosmosPrivateKeyError,
      (val) => typeof val === 'string' && isCosmosPrivateKey(val)
    ),
    polygon: mkValidator(
      'privateKey',
      invalidEthPrivateKeyError,
      (val) => typeof val === 'string' && isEthPrivateKey(val)
    ),
    'binance-smart-chain': mkValidator(
      'privateKey',
      invalidEthPrivateKeyError,
      (val) => typeof val === 'string' && isEthPrivateKey(val)
    ),
    injective: mkValidator(
      'privateKey',
      invalidEthPrivateKeyError,
      (val) => typeof val === 'string' && isEthPrivateKey(val)
    ),
  }
);

export const invalidChainError: string =
<<<<<<< HEAD
  'chain must be "ethereum", "solana", "avalanche", "near", "harmony", "binance-smart-chain" or "injective"';
=======
  'chain must be "ethereum", "solana", "avalanche", "near", "harmony", "cosmos" or "binance-smart-chain"';
>>>>>>> c0cfc752

export const invalidNetworkError: string =
  'expected a string for the network key';

export const invalidAddressError: string = 'address must be a string';

export const invalidAccountIDError: string = 'account ID must be a string';

export const validateChain: Validator = mkValidator(
  'chain',
  invalidChainError,
  (val) =>
    typeof val === 'string' &&
    (val === 'ethereum' ||
      val === 'avalanche' ||
      val === 'polygon' ||
      val === 'solana' ||
      val == 'near' ||
      val === 'harmony' ||
      val === 'cronos' ||
<<<<<<< HEAD
      val === 'binance-smart-chain' ||
      val === 'injective')
=======
      val === 'cosmos' ||
      val === 'binance-smart-chain')
>>>>>>> c0cfc752
);

export const validateNetwork: Validator = mkValidator(
  'network',
  invalidNetworkError,
  (val) => typeof val === 'string'
);

export const validateAddress: Validator = mkValidator(
  'address',
  invalidAddressError,
  (val) => typeof val === 'string'
);

export const validateAccountID: Validator = mkValidator(
  'accountId',
  invalidAccountIDError,
  (val) => typeof val === 'string',
  true
);

export const validateAddWalletRequest: RequestValidator = mkRequestValidator([
  validatePrivateKey,
  validateChain,
  validateNetwork,
  validateAccountID,
]);

export const validateRemoveWalletRequest: RequestValidator = mkRequestValidator(
  [validateAddress, validateChain]
);<|MERGE_RESOLUTION|>--- conflicted
+++ resolved
@@ -106,11 +106,7 @@
 );
 
 export const invalidChainError: string =
-<<<<<<< HEAD
-  'chain must be "ethereum", "solana", "avalanche", "near", "harmony", "binance-smart-chain" or "injective"';
-=======
-  'chain must be "ethereum", "solana", "avalanche", "near", "harmony", "cosmos" or "binance-smart-chain"';
->>>>>>> c0cfc752
+  'chain must be "ethereum", "solana", "avalanche", "near", "harmony", "cosmos", "binance-smart-chain" or "injective"';
 
 export const invalidNetworkError: string =
   'expected a string for the network key';
@@ -131,13 +127,9 @@
       val == 'near' ||
       val === 'harmony' ||
       val === 'cronos' ||
-<<<<<<< HEAD
+      val === 'cosmos' ||
       val === 'binance-smart-chain' ||
       val === 'injective')
-=======
-      val === 'cosmos' ||
-      val === 'binance-smart-chain')
->>>>>>> c0cfc752
 );
 
 export const validateNetwork: Validator = mkValidator(
