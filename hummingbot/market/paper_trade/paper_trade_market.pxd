from libcpp.set cimport set as cpp_set
from libcpp.string cimport string
from libcpp.unordered_map cimport unordered_map
from libcpp.utility cimport pair

from hummingbot.core.data_type.LimitOrder cimport LimitOrder as CPPLimitOrder
from hummingbot.core.data_type.OrderExpirationEntry cimport OrderExpirationEntry as CPPOrderExpirationEntry
from hummingbot.core.data_type.order_book_tracker import OrderBookTracker
from hummingbot.market.market_base cimport MarketBase
from hummingbot.core.data_type.order_book cimport OrderBook
from hummingbot.core.event.events import MarketEvent, OrderType

from hummingbot.market.paper_trade.trading_pair import SymbolPair

from .market_config import (
    MarketConfig,
    AssetType
)
ctypedef cpp_set[CPPLimitOrder] SingleSymbolLimitOrders
ctypedef unordered_map[string, SingleSymbolLimitOrders].iterator LimitOrdersIterator
ctypedef pair[string, SingleSymbolLimitOrders] LimitOrdersPair
ctypedef unordered_map[string, SingleSymbolLimitOrders] LimitOrders
ctypedef cpp_set[CPPLimitOrder].iterator SingleSymbolLimitOrdersIterator
ctypedef cpp_set[CPPLimitOrder].reverse_iterator SingleSymbolLimitOrdersRIterator
ctypedef cpp_set[CPPOrderExpirationEntry] LimitOrderExpirationSet
ctypedef cpp_set[CPPOrderExpirationEntry].iterator LimitOrderExpirationSetIterator


cdef class PaperTradeMarket(MarketBase):
    cdef:
        LimitOrders _bid_limit_orders
        LimitOrders _ask_limit_orders
        bint _paper_trade_market_initialized
        dict _trading_pairs
        object _config
        object _queued_orders
        dict _quantization_params
        object _order_book_trade_listener
        object _market_order_filled_listener
        LimitOrderExpirationSet _limit_order_expiration_set
        object _order_tracker_task
        object _target_market

    cdef c_execute_buy(self, str order_id, str trading_pair, object amount)
    cdef c_execute_sell(self, str order_id, str trading_pair, object amount)
    cdef c_process_market_orders(self)
<<<<<<< HEAD
    cdef c_set_balance(self, str currency, object amount)
    cdef object c_get_fee(self,
                          str base_asset,
                          str quote_asset,
                          object order_type,
                          object order_side,
                          object amount,
                          object price)
=======
    cdef c_set_balance(self, str currency, double amount)
>>>>>>> 3b6bcefa
    cdef c_delete_limit_order(self,
                              LimitOrders *limit_orders_map_ptr,
                              LimitOrdersIterator *map_it_ptr,
                              const SingleSymbolLimitOrdersIterator orders_it)
    cdef c_process_limit_order(self,
                               bint is_buy,
                               LimitOrders *limit_orders_map_ptr,
                               LimitOrdersIterator *map_it_ptr,
                               SingleSymbolLimitOrdersIterator orders_it)
    cdef c_process_limit_bid_order(self,
                                   LimitOrders *limit_orders_map_ptr,
                                   LimitOrdersIterator *map_it_ptr,
                                   SingleSymbolLimitOrdersIterator orders_it)
    cdef c_process_limit_ask_order(self,
                                   LimitOrders *limit_orders_map_ptr,
                                   LimitOrdersIterator *map_it_ptr,
                                   SingleSymbolLimitOrdersIterator orders_it)
    cdef c_process_crossed_limit_orders_for_symbol(self,
                                                   bint is_buy,
                                                   LimitOrders *limit_orders_map_ptr,
                                                   LimitOrdersIterator *map_it_ptr)
    cdef c_process_crossed_limit_orders(self)
    cdef c_match_trade_to_limit_orders(self, object order_book_trade_event)
<<<<<<< HEAD
    cdef object c_cancel_order_from_orders_map(self, LimitOrders *orders_map, str trading_pair_str, bint cancel_all=*,
                                               str client_order_id=*)
=======
    cdef object c_cancel_order_from_orders_map(self,
                                               LimitOrders *orders_map,
                                               str trading_pair_str,
                                               bint cancel_all = *,
                                               str client_order_id = *)
>>>>>>> 3b6bcefa
<|MERGE_RESOLUTION|>--- conflicted
+++ resolved
@@ -44,7 +44,6 @@
     cdef c_execute_buy(self, str order_id, str trading_pair, object amount)
     cdef c_execute_sell(self, str order_id, str trading_pair, object amount)
     cdef c_process_market_orders(self)
-<<<<<<< HEAD
     cdef c_set_balance(self, str currency, object amount)
     cdef object c_get_fee(self,
                           str base_asset,
@@ -53,9 +52,6 @@
                           object order_side,
                           object amount,
                           object price)
-=======
-    cdef c_set_balance(self, str currency, double amount)
->>>>>>> 3b6bcefa
     cdef c_delete_limit_order(self,
                               LimitOrders *limit_orders_map_ptr,
                               LimitOrdersIterator *map_it_ptr,
@@ -79,13 +75,8 @@
                                                    LimitOrdersIterator *map_it_ptr)
     cdef c_process_crossed_limit_orders(self)
     cdef c_match_trade_to_limit_orders(self, object order_book_trade_event)
-<<<<<<< HEAD
-    cdef object c_cancel_order_from_orders_map(self, LimitOrders *orders_map, str trading_pair_str, bint cancel_all=*,
-                                               str client_order_id=*)
-=======
     cdef object c_cancel_order_from_orders_map(self,
                                                LimitOrders *orders_map,
                                                str trading_pair_str,
-                                               bint cancel_all = *,
-                                               str client_order_id = *)
->>>>>>> 3b6bcefa
+                                               bint cancel_all=*,
+                                               str client_order_id=*)